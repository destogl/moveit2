<<<<<<< HEAD
# moveit/moveit2:dashing-ci
=======
# moveit/moveit:master-ci
>>>>>>> 1a308e47
# Sets up a base image to use for running Continuous Integration on Travis
FROM ros:dashing-ros-base-bionic

LABEL maintainer="mike@picknik.ai"

ENV TERM xterm

<<<<<<< HEAD
# Setup catkin workspace
ENV ROS_WS=/opt/ws_moveit

WORKDIR $ROS_WS

# Update apt package list as previous containers clear the cache
RUN apt-get -qq update && \
    apt-get -qq dist-upgrade -y && \
=======
# Setup (temporary) ROS workspace
WORKDIR /root/ws_moveit

# Commands are combined in single RUN statement with "apt/lists" folder removal to reduce image size
# https://docs.docker.com/develop/develop-images/dockerfile_best-practices/#minimize-the-number-of-layers
RUN \
    mkdir src && \
    cd src && \
    #
    # Download moveit source, so that we can get necessary dependencies
    wstool init --shallow . https://raw.githubusercontent.com/ros-planning/moveit/master/moveit.rosinstall && \
    #
    # Update apt package list as previous containers clear the cache
    apt-get -qq update && \
    apt-get -qq dist-upgrade && \
>>>>>>> 1a308e47
    #
    # Install some base dependencies
    apt-get -qq install -y \
        wget \
        # Required for rosdep command
        sudo \
        clang clang-format-3.9 clang-tidy clang-tools \
<<<<<<< HEAD
        ccache \
        curl gnupg2 lsb-release \
        # Some python dependencies for working with ROS2
        python3-colcon-common-extensions \
        python3-pip \
        python-rosdep \
        python3-wstool \
        python3-vcstool \
        python3-rospkg-modules \
        python3-rosdistro-modules \
        && \
=======
        ccache && \
    #
    # Download all dependencies of MoveIt
    rosdep update && \
    rosdep install -y --from-paths . --ignore-src --rosdistro ${ROS_DISTRO} --as-root=apt:false && \
    #
    # Remove the source code from this container
    # TODO: in the future we may want to keep this here for further optimization of later containers
    cd .. && \
    rm -rf src/ && \
    #
>>>>>>> 1a308e47
    # Clear apt-cache to reduce image size
    rm -rf /var/lib/apt/lists/*

# Upgrade Pip and install some packages needed for testing
# NOTE(mlautman): These pip installs are from the ros2 source install instructions. Seeing as not all of them
#        are installed in the base image I added them here. I have not been able to verify that they are needed
#        and if they aren't necessary they should be removed.
RUN python3 -m pip install -q --upgrade pip && \
    python3 -m pip install -q -U \
        argcomplete \
        flake8 \
        flake8-blind-except \
        flake8-builtins \
        flake8-class-newline \
        flake8-comprehensions \
        flake8-deprecated \
        flake8-docstrings \
        flake8-import-order \
        flake8-quotes \
        pytest-repeat \
        pytest-rerunfailures \
        pytest \
        pytest-cov \
        pytest-runner \
        setuptools

# Install Fast-RTPS dependencies
RUN apt-get -qq update && \
    apt-get install -qq --no-install-recommends -y \
        libasio-dev \
        libtinyxml2-dev \
        && \
    # Clear apt-cache to reduce image size
    rm -rf /var/lib/apt/lists/*

# Download moveit source and fetch all necessary dependencies
RUN mkdir src && \
    cd $ROS_WS/src && \
    wget -q https://raw.githubusercontent.com/ros-planning/moveit2/master/moveit2.repos && \
    vcs import < moveit2.repos && \
    apt-get -qq update && \
    rosdep update -q && \
    rosdep install -q -y --from-paths . --ignore-src --rosdistro ${ROS_DISTRO} --as-root=apt:false && \
    # Clear apt-cache to reduce image size
    rm -rf /var/lib/apt/lists/* && \
    #
    # Remove the source code from this container
    cd $ROS_WS && \
    rm -rf src/

# Continous Integration Setting
ENV IN_DOCKER 1<|MERGE_RESOLUTION|>--- conflicted
+++ resolved
@@ -1,16 +1,11 @@
-<<<<<<< HEAD
 # moveit/moveit2:dashing-ci
-=======
-# moveit/moveit:master-ci
->>>>>>> 1a308e47
 # Sets up a base image to use for running Continuous Integration on Travis
 FROM ros:dashing-ros-base-bionic
 
-LABEL maintainer="mike@picknik.ai"
+MAINTAINER Mike Lautman mike@picknik.ai
 
 ENV TERM xterm
 
-<<<<<<< HEAD
 # Setup catkin workspace
 ENV ROS_WS=/opt/ws_moveit
 
@@ -19,23 +14,6 @@
 # Update apt package list as previous containers clear the cache
 RUN apt-get -qq update && \
     apt-get -qq dist-upgrade -y && \
-=======
-# Setup (temporary) ROS workspace
-WORKDIR /root/ws_moveit
-
-# Commands are combined in single RUN statement with "apt/lists" folder removal to reduce image size
-# https://docs.docker.com/develop/develop-images/dockerfile_best-practices/#minimize-the-number-of-layers
-RUN \
-    mkdir src && \
-    cd src && \
-    #
-    # Download moveit source, so that we can get necessary dependencies
-    wstool init --shallow . https://raw.githubusercontent.com/ros-planning/moveit/master/moveit.rosinstall && \
-    #
-    # Update apt package list as previous containers clear the cache
-    apt-get -qq update && \
-    apt-get -qq dist-upgrade && \
->>>>>>> 1a308e47
     #
     # Install some base dependencies
     apt-get -qq install -y \
@@ -43,7 +21,6 @@
         # Required for rosdep command
         sudo \
         clang clang-format-3.9 clang-tidy clang-tools \
-<<<<<<< HEAD
         ccache \
         curl gnupg2 lsb-release \
         # Some python dependencies for working with ROS2
@@ -55,19 +32,6 @@
         python3-rospkg-modules \
         python3-rosdistro-modules \
         && \
-=======
-        ccache && \
-    #
-    # Download all dependencies of MoveIt
-    rosdep update && \
-    rosdep install -y --from-paths . --ignore-src --rosdistro ${ROS_DISTRO} --as-root=apt:false && \
-    #
-    # Remove the source code from this container
-    # TODO: in the future we may want to keep this here for further optimization of later containers
-    cd .. && \
-    rm -rf src/ && \
-    #
->>>>>>> 1a308e47
     # Clear apt-cache to reduce image size
     rm -rf /var/lib/apt/lists/*
 
