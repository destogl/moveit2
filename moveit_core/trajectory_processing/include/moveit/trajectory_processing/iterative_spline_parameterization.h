--- conflicted
+++ resolved
@@ -37,12 +37,6 @@
 
 #pragma once
 
-<<<<<<< HEAD
-#include <trajectory_msgs/msg/joint_trajectory.hpp>
-#include <moveit_msgs/msg/joint_limits.hpp>
-#include <moveit_msgs/msg/robot_state.hpp>
-=======
->>>>>>> 576c39c3
 #include <moveit/robot_trajectory/robot_trajectory.h>
 #include "rclcpp/rclcpp.hpp"
 
@@ -78,7 +72,7 @@
 {
 public:
   IterativeSplineParameterization(bool add_points = true);
-  ~IterativeSplineParameterization();
+  ~IterativeSplineParameterization() = default;
 
   bool computeTimeStamps(robot_trajectory::RobotTrajectory& trajectory, const double max_velocity_scaling_factor = 1.0,
                          const double max_acceleration_scaling_factor = 1.0) const;
