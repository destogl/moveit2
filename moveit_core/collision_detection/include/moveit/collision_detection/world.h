/*********************************************************************
 * Software License Agreement (BSD License)
 *
 *  Copyright (c) 2013, Willow Garage, Inc.
 *  All rights reserved.
 *
 *  Redistribution and use in source and binary forms, with or without
 *  modification, are permitted provided that the following conditions
 *  are met:
 *
 *   * Redistributions of source code must retain the above copyright
 *     notice, this list of conditions and the following disclaimer.
 *   * Redistributions in binary form must reproduce the above
 *     copyright notice, this list of conditions and the following
 *     disclaimer in the documentation and/or other materials provided
 *     with the distribution.
 *   * Neither the name of Willow Garage nor the names of its
 *     contributors may be used to endorse or promote products derived
 *     from this software without specific prior written permission.
 *
 *  THIS SOFTWARE IS PROVIDED BY THE COPYRIGHT HOLDERS AND CONTRIBUTORS
 *  "AS IS" AND ANY EXPRESS OR IMPLIED WARRANTIES, INCLUDING, BUT NOT
 *  LIMITED TO, THE IMPLIED WARRANTIES OF MERCHANTABILITY AND FITNESS
 *  FOR A PARTICULAR PURPOSE ARE DISCLAIMED. IN NO EVENT SHALL THE
 *  COPYRIGHT OWNER OR CONTRIBUTORS BE LIABLE FOR ANY DIRECT, INDIRECT,
 *  INCIDENTAL, SPECIAL, EXEMPLARY, OR CONSEQUENTIAL DAMAGES (INCLUDING,
 *  BUT NOT LIMITED TO, PROCUREMENT OF SUBSTITUTE GOODS OR SERVICES;
 *  LOSS OF USE, DATA, OR PROFITS; OR BUSINESS INTERRUPTION) HOWEVER
 *  CAUSED AND ON ANY THEORY OF LIABILITY, WHETHER IN CONTRACT, STRICT
 *  LIABILITY, OR TORT (INCLUDING NEGLIGENCE OR OTHERWISE) ARISING IN
 *  ANY WAY OUT OF THE USE OF THIS SOFTWARE, EVEN IF ADVISED OF THE
 *  POSSIBILITY OF SUCH DAMAGE.
 *********************************************************************/

/* Author: Ioan Sucan, Acorn Pooley, Sachin Chitta */

#pragma once

#include <moveit/macros/class_forward.h>
#include <string>
#include <vector>
#include <map>
#include <memory>
#include <boost/function.hpp>
#include <Eigen/Geometry>
#include <eigen_stl_containers/eigen_stl_vector_container.h>
#include <moveit/transforms/transforms.h>

namespace shapes
{
MOVEIT_CLASS_FORWARD(Shape)
}

namespace collision_detection
{
MOVEIT_CLASS_FORWARD(World)

/** \brief Maintain a representation of the environment */
class World
{
public:
  /** \brief Constructor */
  World();

  /** \brief A copy constructor.
   * \e other should not be changed while the copy constructor is running
   * This does copy on write and should be quick. */
  World(const World& other);

  virtual ~World();

  /**********************************************************************/
  /* Collision Bodies                                                   */
  /**********************************************************************/

  MOVEIT_STRUCT_FORWARD(Object)

  /** \brief A representation of an object */
  struct Object
  {
    Object(const std::string& id) : id_(id)
    {
    }

    EIGEN_MAKE_ALIGNED_OPERATOR_NEW

    /** \brief The id for this object */
    std::string id_;

    /** \brief All the shapes making up this object.
     *
     * The pose of each Shape is stored in the corresponding element of the shape_poses_ array.
     *
     * @note Although the code generally supports having multiple
     * shapes per object, there are many cases where it is better to
     * have only a single shape per object.  For instance
     * planning_scene::PlanningScene::getFrameTransform() will
     * return the pose of an Object.  As defined here, the pose of a
     * multi-shaped object is ambiguous, so getFrameTransform() just
     * returns the pose of the first Shape in the object. */
    std::vector<shapes::ShapeConstPtr> shapes_;

    /** \brief The poses of the corresponding entries in shapes_.
     *
     * @copydetails shapes_ */
    EigenSTL::vector_Isometry3d shape_poses_;

    /** \brief Transforms to subframes on the object.
     *  Use them to define points of interest on an object to plan with
     *  (e.g. screwdriver/tip, kettle/spout, mug/base).
     */
    moveit::core::FixedTransformsMap subframe_poses_;
  };

  /** \brief Get the list of Object ids */
  std::vector<std::string> getObjectIds() const;

  /** \brief Get a particular object */
  ObjectConstPtr getObject(const std::string& object_id) const;

  /** iterator over the objects in the world. */
  typedef std::map<std::string, ObjectPtr>::const_iterator const_iterator;
  /** iterator pointing to first change */
  const_iterator begin() const
  {
    return objects_.begin();
  }
  /** iterator pointing to end of changes */
  const_iterator end() const
  {
    return objects_.end();
  }
  /** number of changes stored */
  std::size_t size() const
  {
    return objects_.size();
  }
  /** find changes for a named object */
  const_iterator find(const std::string& id) const
  {
    return objects_.find(id);
  }

  /** \brief Check if a particular object exists in the collision world*/
  bool hasObject(const std::string& object_id) const;

  /** \brief Check if an object or subframe with given name exists in the collision world.
   * A subframe name needs to be prefixed with the object's name separated by a slash. */
  bool knowsTransform(const std::string& name) const;

  /** \brief Get the transform to an object or subframe with given name.
   * If name does not exist, a std::runtime_error is thrown.
   * A subframe name needs to be prefixed with the object's name separated by a slash. */
  const Eigen::Isometry3d& getTransform(const std::string& name) const;

  /** \brief Get the transform to an object or subframe with given name.
   * If name does not exist, returns an identity transform and sets frame_found to false.
   * A subframe name needs to be prefixed with the object's name separated by a slash. */
  const Eigen::Isometry3d& getTransform(const std::string& name, bool& frame_found) const;

  /** \brief Add shapes to an object in the map.
   * This function makes repeated calls to addToObjectInternal() to add the
   * shapes one by one.
   *  \note This function does NOT call the addToObject() variant that takes
   * a single shape and a single pose as input. */
  void addToObject(const std::string& object_id, const std::vector<shapes::ShapeConstPtr>& shapes,
                   const EigenSTL::vector_Isometry3d& poses);

  /** \brief Add a shape to an object.
   * If the object already exists, this call will add the shape to the object
   * at the specified pose. Otherwise, the object is created and the
   * specified shape is added. This calls addToObjectInternal(). */
  void addToObject(const std::string& object_id, const shapes::ShapeConstPtr& shape, const Eigen::Isometry3d& pose);

  /** \brief Update the pose of a shape in an object. Shape equality is
   * verified by comparing pointers. Returns true on success. */
  bool moveShapeInObject(const std::string& object_id, const shapes::ShapeConstPtr& shape,
                         const Eigen::Isometry3d& pose);

  /** \brief Move all shapes in an object according to the given transform specified in world frame */
  bool moveObject(const std::string& object_id, const Eigen::Isometry3d& transform);

  /** \brief Remove shape from object.
   * Shape equality is verified by comparing pointers. Ownership of the
   * object is renounced (i.e. object is deleted if no external references
   * exist) if this was the last shape in the object.
   * Returns true on success and false if the object did not exist or did not
   * contain the shape. */
  bool removeShapeFromObject(const std::string& object_id, const shapes::ShapeConstPtr& shape);

  /** \brief Remove a particular object.
   * If there are no external pointers to the corresponding instance of
   * Object, the memory is freed.
   * Returns true on success and false if no such object was found. */
  bool removeObject(const std::string& object_id);

  /** \brief Set subframes on an object. */
  bool setSubframesOfObject(const std::string& object_id, const moveit::core::FixedTransformsMap& subframe_poses);

  /** \brief Clear all objects.
   * If there are no other pointers to corresponding instances of Objects,
   * the memory is freed. */
  void clearObjects();

  enum ActionBits
  {
    UNINITIALIZED = 0,
    CREATE = 1,        /** object was created */
    DESTROY = 2,       /** object was destroyed */
    MOVE_SHAPE = 4,    /** one or more shapes in object were moved */
    ADD_SHAPE = 8,     /** shape(s) were added to object */
    REMOVE_SHAPE = 16, /** shape(s) were removed from object */
  };

  /** \brief Represents an action that occurred on an object in the world.
   * Several bits may be set indicating several things happened to the object.
   * If the DESTROY bit is set, other bits will not be set. */
  class Action
  {
  public:
    Action() : action_(UNINITIALIZED)
    {
    }
    Action(int v) : action_(v)
    {
    }
    operator ActionBits() const
    {
      return ActionBits(action_);
    }

  private:
    int action_;
  };

private:
  class Observer;

public:
  class ObserverHandle
  {
  public:
    ObserverHandle() : observer_(NULL)
    {
    }

  private:
    ObserverHandle(const Observer* o) : observer_(o)
    {
    }
    const Observer* observer_;
    friend class World;
  };

  typedef boost::function<void(const ObjectConstPtr&, Action)> ObserverCallbackFn;

  /** \brief register a callback function for notification of changes.
   * \e callback will be called right after any change occurs to any Object.
   * \e observer is the object which is requesting the changes.  It is only
   * used for identifying the callback in removeObserver(). */
  ObserverHandle addObserver(const ObserverCallbackFn& callback);

  /** \brief remove a notifier callback */
  void removeObserver(const ObserverHandle observer_handle);

  /** send notification of change to all objects to a particular observer.
   * Used which switching from one world to another. */
  void notifyObserverAllObjects(const ObserverHandle observer_handle, Action action) const;

private:
  /** notify all observers of a change */
  void notify(const ObjectConstPtr&, Action);

  /** send notification of change to all objects. */
  void notifyAll(Action action);

  /** \brief Make sure that the object named \e id is known only to this
   * instance of the World. If the object is known outside of it, a
   * clone is made so that it can be safely modified later on. */
  void ensureUnique(ObjectPtr& obj);

  /* Add a shape with no checking */
  virtual void addToObjectInternal(const ObjectPtr& obj, const shapes::ShapeConstPtr& shape,
                                   const Eigen::Isometry3d& pose);

  /** The objects maintained in the world */
  std::map<std::string, ObjectPtr> objects_;

  /** Wrapper for a callback function to call when something changes in the world */
  class Observer
  {
  public:
    Observer(const ObserverCallbackFn& callback) : callback_(callback)
    {
    }
    ObserverCallbackFn callback_;
  };

  /// All registered observers of this world representation
  std::vector<Observer*> observers_;
};
<<<<<<< HEAD
}  // namespace collision_detection

#endif
=======
}
>>>>>>> 1a308e47
<|MERGE_RESOLUTION|>--- conflicted
+++ resolved
@@ -299,10 +299,4 @@
   /// All registered observers of this world representation
   std::vector<Observer*> observers_;
 };
-<<<<<<< HEAD
-}  // namespace collision_detection
-
-#endif
-=======
-}
->>>>>>> 1a308e47
+}