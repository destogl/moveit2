--- conflicted
+++ resolved
@@ -45,11 +45,7 @@
 {
 class ModelBasedPlanningContext;
 
-<<<<<<< HEAD
-MOVEIT_CLASS_FORWARD(ValidStateSampler)
-=======
-MOVEIT_CLASS_FORWARD(ValidStateSampler);  // Defines ValidStateSamplerPtr, ConstPtr, WeakPtr... etc
->>>>>>> 382aa5a8
+MOVEIT_CLASS_FORWARD(ValidStateSampler)  // Defines ValidStateSamplerPtr, ConstPtr, WeakPtr... etc
 
 /** @class ValidConstrainedSampler
  *  This class defines a sampler that tries to find a valid sample that satisfies the specified constraints */
