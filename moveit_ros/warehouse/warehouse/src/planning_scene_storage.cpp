--- conflicted
+++ resolved
@@ -93,14 +93,8 @@
   return !planning_scenes.empty();
 }
 
-<<<<<<< HEAD
 std::string moveit_warehouse::PlanningSceneStorage::getMotionPlanRequestName(
     const moveit_msgs::msg::MotionPlanRequest& planning_query, const std::string& scene_name) const
-=======
-std::string
-moveit_warehouse::PlanningSceneStorage::getMotionPlanRequestName(const moveit_msgs::MotionPlanRequest& planning_query,
-                                                                 const std::string& scene_name) const
->>>>>>> 7ad2bc7b
 {
   // get all existing motion planning requests for this planning scene
   Query::Ptr q = motion_plan_request_collection_->createQuery();
@@ -178,9 +172,9 @@
   return id;
 }
 
-void moveit_warehouse::PlanningSceneStorage::addPlanningResult(
-    const moveit_msgs::msg::MotionPlanRequest& planning_query, const moveit_msgs::msg::RobotTrajectory& result,
-    const std::string& scene_name)
+void moveit_warehouse::PlanningSceneStorage::addPlanningResult(const moveit_msgs::msg::MotionPlanRequest& planning_query,
+                                                               const moveit_msgs::msg::RobotTrajectory& result,
+                                                               const std::string& scene_name)
 {
   std::string id = getMotionPlanRequestName(planning_query, scene_name);
   if (id.empty())
@@ -235,8 +229,8 @@
   }
   scene_m = planning_scenes.back();
   // in case the scene was renamed, the name in the message may be out of date
-  const_cast<moveit_msgs::msg::PlanningScene*>(static_cast<const moveit_msgs::msg::PlanningScene*>(scene_m.get()))
-      ->name = scene_name;
+  const_cast<moveit_msgs::msg::PlanningScene*>(static_cast<const moveit_msgs::msg::PlanningScene*>(scene_m.get()))->name =
+      scene_name;
   return true;
 }
 
