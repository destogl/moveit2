--- conflicted
+++ resolved
@@ -416,13 +416,6 @@
   /** @brief Callback for a new collision object msg*/
   void collisionObjectCallback(const moveit_msgs::msg::CollisionObjectConstPtr& obj);
 
-<<<<<<< HEAD
-  /** @brief Callback for a new collision object msg that failed to pass the TF filter */
-  void collisionObjectFailTFCallback(const moveit_msgs::msg::CollisionObjectConstPtr& obj,
-                                     tf2_ros::filter_failure_reasons::FilterFailureReason reason);
-
-=======
->>>>>>> 1a308e47
   /** @brief Callback for a new planning scene world*/
   void newPlanningSceneWorldCallback(const moveit_msgs::msg::PlanningSceneWorldConstPtr& world);
 
@@ -500,13 +493,7 @@
   ros::Subscriber planning_scene_world_subscriber_;
 
   ros::Subscriber attached_collision_object_subscriber_;
-<<<<<<< HEAD
-
-  std::unique_ptr<message_filters::Subscriber<moveit_msgs::msg::CollisionObject> > collision_object_subscriber_;
-  std::unique_ptr<tf2_ros::MessageFilter<moveit_msgs::msg::CollisionObject> > collision_object_filter_;
-=======
   ros::Subscriber collision_object_subscriber_;
->>>>>>> 1a308e47
 
   // include a octomap monitor
   std::unique_ptr<occupancy_map_monitor::OccupancyMapMonitor> octomap_monitor_;
